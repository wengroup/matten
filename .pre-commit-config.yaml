exclude: ^docs/
repos:
  - repo: https://github.com/pre-commit/pre-commit-hooks
    rev: v4.5.0
    hooks:
      - id: trailing-whitespace
      - id: end-of-file-fixer
      - id: check-yaml
      - id: check-added-large-files
      - id: fix-encoding-pragma
        args:
          - --remove

#  - repo: https://github.com/charliermarsh/ruff-pre-commit
#    rev: v0.0.265
#    hooks:
#      - id: ruff
#        args: [--fix, --exit-non-zero-on-fix]

  - repo: https://github.com/psf/black
<<<<<<< HEAD
    rev: 23.11.0
=======
    rev: 23.12.1
>>>>>>> 78fa1eac
    hooks:
      - id: black
        exclude: ^docs/

  - repo: https://github.com/asottile/blacken-docs
    rev: 1.16.0
    hooks:
      - id: blacken-docs
        additional_dependencies: [black]<|MERGE_RESOLUTION|>--- conflicted
+++ resolved
@@ -18,11 +18,7 @@
 #        args: [--fix, --exit-non-zero-on-fix]
 
   - repo: https://github.com/psf/black
-<<<<<<< HEAD
-    rev: 23.11.0
-=======
     rev: 23.12.1
->>>>>>> 78fa1eac
     hooks:
       - id: black
         exclude: ^docs/
